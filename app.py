# Copyright Amazon.com, Inc. or its affiliates. All Rights Reserved.
# SPDX-License-Identifier: MIT-0
<<<<<<< HEAD

import os
import json

=======
import os
>>>>>>> 1fcb1d45
from aws_cdk import (
    aws_ec2 as ec2,
    aws_s3 as s3,
    aws_ecs as ecs,
    aws_rds as rds,
    aws_iam as iam,
    aws_secretsmanager as sm,
    aws_ecs_patterns as ecs_patterns,
<<<<<<< HEAD
    aws_certificatemanager as acm,
    aws_elasticloadbalancingv2 as elbv2,
    aws_route53 as route53,
    aws_route53_targets as route53_targets,
=======
    aws_servicediscovery as cloudmap,
>>>>>>> 1fcb1d45
    App,
    Stack,
    CfnParameter,
    CfnOutput,
    Aws,
    RemovalPolicy,
    Duration,
    Environment,
    Fn
)
from constructs import Construct

class MLflowStack(Stack):
    def __init__(self, scope: Construct, id: str, **kwargs) -> None:
        super().__init__(scope, id, **kwargs)
        # ==============================
        # ======= CFN PARAMETERS =======
        # ==============================
        project_name_param = CfnParameter(scope=self, id="ProjectName", type="String")
        db_name = "mlflowdb"
        port = 3306
        username = "master"
        bucket_name = f"{project_name_param.value_as_string}-artifacts-{Aws.ACCOUNT_ID}"
        container_repo_name = "mlflow-containers"
<<<<<<< HEAD
        cluster_name = "mlflow"
        service_name = "mlflow"
        domain_name = os.environ["MLFLOW_DOMAIN_NAME"]
        certificate_arn = os.environ.get("MLFLOW_CERTIFICATE_ARN")
=======
        cluster_name = "mlflow-cluster"
        service_name = "mlflow-service"
        domain_name = os.environ["MLFLOW_DOMAIN_NAME"]
        certificate_arn = os.environ.get("MLFLOW_CERTIFICATE_ARN")
        mlf_username = os.environ["MLFLOW_USERNAME"]
        mlf_password = os.environ["MLFLOW_PASSWORD"]
>>>>>>> 1fcb1d45

        # ==================================================
        # ================= IAM ROLE =======================
        # ==================================================
        role = iam.Role(
            scope=self,
            id="TASKROLE",
            assumed_by=iam.ServicePrincipal(service="ecs-tasks.amazonaws.com"),
        )
        role.add_managed_policy(
            iam.ManagedPolicy.from_aws_managed_policy_name("AmazonS3FullAccess")
        )
        role.add_managed_policy(
            iam.ManagedPolicy.from_aws_managed_policy_name("AmazonECS_FullAccess")
        )
        role.add_managed_policy(
            iam.ManagedPolicy.from_aws_managed_policy_name("AWSCloudMapFullAccess")
        )

        # ==================================================
        # ================== SECRET ========================
        # ==================================================
        db_password_secret = sm.Secret(
            scope=self,
            id="DBSECRET",
            secret_name="dbPassword",
            generate_secret_string=sm.SecretStringGenerator(
                password_length=20, exclude_punctuation=True
            ),
        )

        sm.Secret(
            scope=self,
            id="MLFSECRET",
            secret_name="MLflow_Login",
            generate_secret_string=sm.SecretStringGenerator(
                password_length=20, exclude_punctuation=True,
                secret_string_template=json.dumps({"Username": "mlflow-user"}),
                generate_string_key='Password'
            )
        )

        # ==================================================
        # ==================== VPC =========================
        # ==================================================
        public_subnet = ec2.SubnetConfiguration(
            name="Public", subnet_type=ec2.SubnetType.PUBLIC, cidr_mask=28
        )
        private_subnet = ec2.SubnetConfiguration(
            name="Private", subnet_type=ec2.SubnetType.PRIVATE_WITH_EGRESS, cidr_mask=28
        )
        isolated_subnet = ec2.SubnetConfiguration(
            name="DB", subnet_type=ec2.SubnetType.PRIVATE_ISOLATED, cidr_mask=28
        )

        vpc = ec2.Vpc(
            scope=self,
            id="VPC",
            ip_addresses=ec2.IpAddresses.cidr("10.0.0.0/24"),
            max_azs=2,
            nat_gateway_provider=ec2.NatProvider.gateway(),
            nat_gateways=1,
            subnet_configuration=[public_subnet, private_subnet, isolated_subnet],
        )
        vpc.add_gateway_endpoint(
            "S3Endpoint", service=ec2.GatewayVpcEndpointAwsService.S3
        )
        # ==================================================
        # ================= S3 BUCKET ======================
        # ==================================================
        artifact_bucket = s3.Bucket(
            scope=self,
            id="ARTIFACTBUCKET",
            bucket_name=bucket_name,
            public_read_access=False,
        )
        # # ==================================================
        # # ================== DATABASE  =====================
        # # ==================================================
        # Creates a security group for AWS RDS
        sg_rds = ec2.SecurityGroup(
            scope=self, id="SGRDS", vpc=vpc, security_group_name="sg_rds"
        )
        # Adds an ingress rule which allows resources in the VPC's CIDR to access the database.
        sg_rds.add_ingress_rule(
            peer=ec2.Peer.ipv4("10.0.0.0/24"), connection=ec2.Port.tcp(port)
        )

        database = rds.DatabaseInstance(
            scope=self,
            id="MYSQL",
            database_name=db_name,
            port=port,
            credentials=rds.Credentials.from_username(
                username=username, password=db_password_secret.secret_value
            ),
            engine=rds.DatabaseInstanceEngine.mysql(
                version=rds.MysqlEngineVersion.VER_8_0_26
            ),
            instance_type=ec2.InstanceType.of(
                ec2.InstanceClass.BURSTABLE2, ec2.InstanceSize.SMALL
            ),
            vpc=vpc,
            security_groups=[sg_rds],
            vpc_subnets=ec2.SubnetSelection(
                subnet_type=ec2.SubnetType.PRIVATE_ISOLATED
            ),
            # multi_az=True,
            removal_policy=RemovalPolicy.DESTROY,
            deletion_protection=False,
        )

        # ==================================================
        # =============== FARGATE SERVICE ==================
        # ==================================================
        cluster = ecs.Cluster(
            scope=self, id="CLUSTER", cluster_name=cluster_name, vpc=vpc
        )
        cluster.add_default_cloud_map_namespace(
            name="local"
        )

        task_definition = ecs.FargateTaskDefinition(
            scope=self,
            id="MLflowTask",
            task_role=role,
            cpu=4 * 1024,
            memory_limit_mib=8 * 1024,
        )

        nginx_container = task_definition.add_container(
            id="NginxContainer",
            image=ecs.ContainerImage.from_asset(directory="proxy"),
            environment={
                "PROXY_UPSTREAM_NAME": "localhost",
                "PROXY_UPSTREAM_URL": "http://localhost:5000"
            },
        )
        nginx_container.add_port_mappings(
            ecs.PortMapping(container_port=8080, host_port=8080)
        )

        container = task_definition.add_container(
            id="MLflowContainer",
<<<<<<< HEAD
=======
            container_name="mlflow-server",
>>>>>>> 1fcb1d45
            image=ecs.ContainerImage.from_asset(directory="container"),
            environment={
                "BUCKET": f"s3://{artifact_bucket.bucket_name}",
                "HOST": database.db_instance_endpoint_address,
                "PORT": str(port),
                "DATABASE": db_name,
                "USERNAME": username,
            },
            secrets={"PASSWORD": ecs.Secret.from_secrets_manager(db_password_secret)},
            logging=ecs.LogDriver.aws_logs(stream_prefix="mlflow"),
        )
        port_mapping = ecs.PortMapping(
            container_port=5000, host_port=5000, protocol=ecs.Protocol.TCP
        )
        container.add_port_mappings(port_mapping)

<<<<<<< HEAD
        # ==================================================
        # ===============  HTTPS Support  ==================
        # ==================================================

        # Create an internet facing load balancer
        lb = elbv2.ApplicationLoadBalancer(self, 'MyLoadBalancer', vpc=vpc, internet_facing=True)
=======
        fargate_service = ecs_patterns.NetworkLoadBalancedFargateService(
            scope=self,
            id="MLFLOW",
            service_name=service_name,
            cluster=cluster,
            task_definition=task_definition,
            listener_port=5000,
            cloud_map_options=ecs.CloudMapOptions(
                dns_record_type=cloudmap.DnsRecordType.A,
                name="mlflow-server"
            )
        )
>>>>>>> 1fcb1d45

        # Create a Fargate service with an application load balancer
        fargate_service = ecs_patterns.ApplicationLoadBalancedFargateService(self, 'MyFargateService',
                                                                             cluster=cluster,
                                                                             service_name=service_name,
                                                                             task_definition=task_definition,
                                                                             listener_port=8080,
                                                                             load_balancer=lb
        )
        # Setup security group
        fargate_service.service.connections.security_groups[0].add_ingress_rule(
            peer=ec2.Peer.ipv4(vpc.vpc_cidr_block),
            connection=ec2.Port.tcp(443),
            description="Allow inbound https tcp traffic for mlflow proxy"
        )

        # Setup autoscaling policy
        scaling = fargate_service.service.auto_scale_task_count(max_capacity=2)
        scaling.scale_on_cpu_utilization(
            id="AUTOSCALING",
            target_utilization_percent=70,
            scale_in_cooldown=Duration.seconds(60),
            scale_out_cooldown=Duration.seconds(60),
        )

<<<<<<< HEAD
        # Create a hosted zone in Route 53 for the domain name
        hosted_zone = route53.PublicHostedZone(self, "MLFlowPublicHostedZone", zone_name=domain_name)

        # Create an A record alias that maps the domain name to the Fargate load balancer's DNS name
        route53.ARecord(self, "AliasRecord",
                        zone=hosted_zone,
                        record_name=f"{domain_name}.",
                        target=route53.RecordTarget.from_alias(alias_target=route53_targets.LoadBalancerTarget(lb)),
                        ttl=Duration.seconds(300))

        # Create a certificate for HTTPS support, or use existing one specified as arn
        if certificate_arn:
            certificate = acm.Certificate.from_certificate_arn(self,
                "MLFLOW_Certificate",
                certificate_arn
            )
        else:
            certificate = acm.Certificate(self,
                "MLFLOW_Certificate",
                domain_name=domain_name,
                validation=acm.CertificateValidation.from_dns(hosted_zone)
            )

        # Create a target group for the Fargate service
        target_group = elbv2.ApplicationTargetGroup(
            self,
            "MyTargetGroup",
            vpc=vpc,
            port=8080,
            targets=[fargate_service.service],
            protocol=elbv2.ApplicationProtocol.HTTP,
            health_check=elbv2.HealthCheck(
                path="/",
                protocol=elbv2.Protocol.HTTP
            )
        )

        # Create an HTTPS listener on port 443
        lb.add_listener(
            "MyHttpsListener",
            port=443,
            protocol=elbv2.ApplicationProtocol.HTTPS,
            certificates=[certificate],
            default_target_groups=[target_group]
         )
=======
        # ==================================================
        # =============== NGINX FARGATE SERVICE ============
        # ==================================================

        nginx_task_definition = ecs.FargateTaskDefinition(
            scope=self,
            id="NginxTask",
            task_role=role,
            cpu=4 *1024,
            memory_limit_mib=8 * 1024,
        )

        nginx_container = nginx_task_definition.add_container(
            id="NginxContainer",
            image=ecs.ContainerImage.from_asset(directory="proxy",
                                                build_args={"MLF_USERNAME": mlf_username,
                                                            "MLF_PASSWORD": mlf_password}
                                                ),
            logging=ecs.LogDriver.aws_logs(stream_prefix="nginx")
        )
        nginx_container.add_port_mappings(
            ecs.PortMapping(container_port=8080, host_port=8080)
        )

        nginx_service = ecs_patterns.NetworkLoadBalancedFargateService(
            scope=self,
            id="NginxReverseProxy",
            service_name="nginx-proxy",
            cluster=cluster,
            task_definition=nginx_task_definition,
            listener_port=8080,
            cloud_map_options=ecs.CloudMapOptions(
                dns_record_type=cloudmap.DnsRecordType.A,
                name="nginx-proxy"
            )
        )
        nginx_service.service.connections.security_groups[0].add_ingress_rule(
            peer=ec2.Peer.ipv4(vpc.vpc_cidr_block),
            connection=ec2.Port.tcp(8080),
            description="Allow inbound from VPC for nginx",
        )

        # Setup autoscaling policy
        scaling = nginx_service.service.auto_scale_task_count(max_capacity=2)
        scaling.scale_on_cpu_utilization(
            id="AUTOSCALING",
            target_utilization_percent=70,
            scale_in_cooldown=Duration.seconds(60),
            scale_out_cooldown=Duration.seconds(60),
        )
>>>>>>> 1fcb1d45

        # ==================================================
        # =================== OUTPUTS ======================
        # ==================================================
        CfnOutput(
            scope=self,
            id="LoadBalancerDNS",
            value=fargate_service.load_balancer.load_balancer_dns_name,
        )
        CfnOutput(
            scope=self,
<<<<<<< HEAD
            id="LoadBalancerNameServers",
            value=Fn.select(0, hosted_zone.hosted_zone_name_servers),
            description=f"NameServers used for {domain_name}"
=======
            id="NginxReverseProxyDNS",
            value=nginx_service.load_balancer.load_balancer_dns_name,
>>>>>>> 1fcb1d45
        )

app = App()
MLflowStack(app, "MLflowStack", env=Environment(
    account=os.environ["CDK_DEFAULT_ACCOUNT"],
    region=os.environ["CDK_DEFAULT_REGION"]))
app.synth()
<|MERGE_RESOLUTION|>--- conflicted
+++ resolved
@@ -1,13 +1,7 @@
 # Copyright Amazon.com, Inc. or its affiliates. All Rights Reserved.
 # SPDX-License-Identifier: MIT-0
-<<<<<<< HEAD
-
+import json
 import os
-import json
-
-=======
-import os
->>>>>>> 1fcb1d45
 from aws_cdk import (
     aws_ec2 as ec2,
     aws_s3 as s3,
@@ -16,14 +10,11 @@
     aws_iam as iam,
     aws_secretsmanager as sm,
     aws_ecs_patterns as ecs_patterns,
-<<<<<<< HEAD
     aws_certificatemanager as acm,
     aws_elasticloadbalancingv2 as elbv2,
     aws_route53 as route53,
     aws_route53_targets as route53_targets,
-=======
     aws_servicediscovery as cloudmap,
->>>>>>> 1fcb1d45
     App,
     Stack,
     CfnParameter,
@@ -48,19 +39,12 @@
         username = "master"
         bucket_name = f"{project_name_param.value_as_string}-artifacts-{Aws.ACCOUNT_ID}"
         container_repo_name = "mlflow-containers"
-<<<<<<< HEAD
-        cluster_name = "mlflow"
-        service_name = "mlflow"
-        domain_name = os.environ["MLFLOW_DOMAIN_NAME"]
-        certificate_arn = os.environ.get("MLFLOW_CERTIFICATE_ARN")
-=======
         cluster_name = "mlflow-cluster"
         service_name = "mlflow-service"
         domain_name = os.environ["MLFLOW_DOMAIN_NAME"]
         certificate_arn = os.environ.get("MLFLOW_CERTIFICATE_ARN")
         mlf_username = os.environ["MLFLOW_USERNAME"]
         mlf_password = os.environ["MLFLOW_PASSWORD"]
->>>>>>> 1fcb1d45
 
         # ==================================================
         # ================= IAM ROLE =======================
@@ -191,24 +175,8 @@
             memory_limit_mib=8 * 1024,
         )
 
-        nginx_container = task_definition.add_container(
-            id="NginxContainer",
-            image=ecs.ContainerImage.from_asset(directory="proxy"),
-            environment={
-                "PROXY_UPSTREAM_NAME": "localhost",
-                "PROXY_UPSTREAM_URL": "http://localhost:5000"
-            },
-        )
-        nginx_container.add_port_mappings(
-            ecs.PortMapping(container_port=8080, host_port=8080)
-        )
-
         container = task_definition.add_container(
-            id="MLflowContainer",
-<<<<<<< HEAD
-=======
             container_name="mlflow-server",
->>>>>>> 1fcb1d45
             image=ecs.ContainerImage.from_asset(directory="container"),
             environment={
                 "BUCKET": f"s3://{artifact_bucket.bucket_name}",
@@ -220,19 +188,10 @@
             secrets={"PASSWORD": ecs.Secret.from_secrets_manager(db_password_secret)},
             logging=ecs.LogDriver.aws_logs(stream_prefix="mlflow"),
         )
-        port_mapping = ecs.PortMapping(
-            container_port=5000, host_port=5000, protocol=ecs.Protocol.TCP
-        )
-        container.add_port_mappings(port_mapping)
-
-<<<<<<< HEAD
-        # ==================================================
-        # ===============  HTTPS Support  ==================
-        # ==================================================
-
-        # Create an internet facing load balancer
-        lb = elbv2.ApplicationLoadBalancer(self, 'MyLoadBalancer', vpc=vpc, internet_facing=True)
-=======
+        container.add_port_mappings(
+            ecs.PortMapping(container_port=5000, host_port=5000)
+        )
+
         fargate_service = ecs_patterns.NetworkLoadBalancedFargateService(
             scope=self,
             id="MLFLOW",
@@ -245,21 +204,11 @@
                 name="mlflow-server"
             )
         )
->>>>>>> 1fcb1d45
-
-        # Create a Fargate service with an application load balancer
-        fargate_service = ecs_patterns.ApplicationLoadBalancedFargateService(self, 'MyFargateService',
-                                                                             cluster=cluster,
-                                                                             service_name=service_name,
-                                                                             task_definition=task_definition,
-                                                                             listener_port=8080,
-                                                                             load_balancer=lb
-        )
         # Setup security group
         fargate_service.service.connections.security_groups[0].add_ingress_rule(
             peer=ec2.Peer.ipv4(vpc.vpc_cidr_block),
-            connection=ec2.Port.tcp(443),
-            description="Allow inbound https tcp traffic for mlflow proxy"
+            connection=ec2.Port.tcp(5000),
+            description="Allow inbound from VPC for mlflow",
         )
 
         # Setup autoscaling policy
@@ -271,53 +220,6 @@
             scale_out_cooldown=Duration.seconds(60),
         )
 
-<<<<<<< HEAD
-        # Create a hosted zone in Route 53 for the domain name
-        hosted_zone = route53.PublicHostedZone(self, "MLFlowPublicHostedZone", zone_name=domain_name)
-
-        # Create an A record alias that maps the domain name to the Fargate load balancer's DNS name
-        route53.ARecord(self, "AliasRecord",
-                        zone=hosted_zone,
-                        record_name=f"{domain_name}.",
-                        target=route53.RecordTarget.from_alias(alias_target=route53_targets.LoadBalancerTarget(lb)),
-                        ttl=Duration.seconds(300))
-
-        # Create a certificate for HTTPS support, or use existing one specified as arn
-        if certificate_arn:
-            certificate = acm.Certificate.from_certificate_arn(self,
-                "MLFLOW_Certificate",
-                certificate_arn
-            )
-        else:
-            certificate = acm.Certificate(self,
-                "MLFLOW_Certificate",
-                domain_name=domain_name,
-                validation=acm.CertificateValidation.from_dns(hosted_zone)
-            )
-
-        # Create a target group for the Fargate service
-        target_group = elbv2.ApplicationTargetGroup(
-            self,
-            "MyTargetGroup",
-            vpc=vpc,
-            port=8080,
-            targets=[fargate_service.service],
-            protocol=elbv2.ApplicationProtocol.HTTP,
-            health_check=elbv2.HealthCheck(
-                path="/",
-                protocol=elbv2.Protocol.HTTP
-            )
-        )
-
-        # Create an HTTPS listener on port 443
-        lb.add_listener(
-            "MyHttpsListener",
-            port=443,
-            protocol=elbv2.ApplicationProtocol.HTTPS,
-            certificates=[certificate],
-            default_target_groups=[target_group]
-         )
-=======
         # ==================================================
         # =============== NGINX FARGATE SERVICE ============
         # ==================================================
@@ -368,7 +270,56 @@
             scale_in_cooldown=Duration.seconds(60),
             scale_out_cooldown=Duration.seconds(60),
         )
->>>>>>> 1fcb1d45
+
+        # ==================================================
+        # ===============  HTTPS Support  ==================
+        # ==================================================
+
+        # Create a hosted zone in Route 53 for the domain name
+        hosted_zone = route53.PublicHostedZone(self, "MLFlowPublicHostedZone", zone_name=domain_name)
+
+        # Create an A record alias that maps the domain name to the Fargate load balancer's DNS name
+        route53.ARecord(self, "AliasRecord",
+                        zone=hosted_zone,
+                        record_name=f"{domain_name}.",
+                        target=route53.RecordTarget.from_alias(alias_target=route53_targets.LoadBalancerTarget(lb)),
+                        ttl=Duration.seconds(300))
+
+        # Create a certificate for HTTPS support, or use existing one specified as arn
+        if certificate_arn:
+            certificate = acm.Certificate.from_certificate_arn(self,
+                "MLFLOW_Certificate",
+                certificate_arn
+            )
+        else:
+            certificate = acm.Certificate(self,
+                "MLFLOW_Certificate",
+                domain_name=domain_name,
+                validation=acm.CertificateValidation.from_dns(hosted_zone)
+            )
+
+        # Create a target group for the Fargate service
+        target_group = elbv2.ApplicationTargetGroup(
+            self,
+            "MyTargetGroup",
+            vpc=vpc,
+            port=8080,
+            targets=[nginx_service.service],
+            protocol=elbv2.ApplicationProtocol.HTTP,
+            health_check=elbv2.HealthCheck(
+                path="/",
+                protocol=elbv2.Protocol.HTTP
+            )
+        )
+
+        # Create an HTTPS listener on port 443
+        nginx_service.load_balancer.add_listener(
+            "MlfHttpsListener",
+            port=443,
+            protocol=elbv2.ApplicationProtocol.HTTPS,
+            certificates=[certificate],
+            default_target_groups=[target_group]
+         )
 
         # ==================================================
         # =================== OUTPUTS ======================
@@ -380,14 +331,14 @@
         )
         CfnOutput(
             scope=self,
-<<<<<<< HEAD
+            id="NginxReverseProxyDNS",
+            value=nginx_service.load_balancer.load_balancer_dns_name,
+        )
+        CfnOutput(
+            scope=self,
             id="LoadBalancerNameServers",
             value=Fn.select(0, hosted_zone.hosted_zone_name_servers),
             description=f"NameServers used for {domain_name}"
-=======
-            id="NginxReverseProxyDNS",
-            value=nginx_service.load_balancer.load_balancer_dns_name,
->>>>>>> 1fcb1d45
         )
 
 app = App()
